# This should eventually be cleaned up and become public, but for right now I'm just
# implementing enough to test DTLS.

# TODO:
# - user-defined routers
# - TCP
# - UDP broadcast

from __future__ import annotations

import contextlib
import errno
import ipaddress
import os
import socket
import sys
from typing import (
    TYPE_CHECKING,
    Any,
    Iterable,
    NoReturn,
    TypeVar,
    Union,
    overload,
)

import attrs

import trio
from trio._util import NoPublicConstructor, final

if TYPE_CHECKING:
    import builtins
    from socket import AddressFamily, SocketKind
    from types import TracebackType

    from typing_extensions import Buffer, Self, TypeAlias

IPAddress: TypeAlias = Union[ipaddress.IPv4Address, ipaddress.IPv6Address]


def _family_for(ip: IPAddress) -> int:
    if isinstance(ip, ipaddress.IPv4Address):
        return trio.socket.AF_INET
    elif isinstance(ip, ipaddress.IPv6Address):
        return trio.socket.AF_INET6
    raise NotImplementedError("Unhandled IPAddress instance type")  # pragma: no cover


def _wildcard_ip_for(family: int) -> IPAddress:
    if family == trio.socket.AF_INET:
        return ipaddress.ip_address("0.0.0.0")
    elif family == trio.socket.AF_INET6:
        return ipaddress.ip_address("::")
    raise NotImplementedError("Unhandled ip address family")  # pragma: no cover


# not used anywhere
def _localhost_ip_for(family: int) -> IPAddress:  # pragma: no cover
    if family == trio.socket.AF_INET:
        return ipaddress.ip_address("127.0.0.1")
    elif family == trio.socket.AF_INET6:
        return ipaddress.ip_address("::1")
    raise NotImplementedError("Unhandled ip address family")


def _fake_err(code: int) -> NoReturn:
    raise OSError(code, os.strerror(code))


def _scatter(data: bytes, buffers: Iterable[Buffer]) -> int:
    written = 0
    for buf in buffers:  # pragma: no branch
        next_piece = data[written : written + memoryview(buf).nbytes]
        with memoryview(buf) as mbuf:
            mbuf[: len(next_piece)] = next_piece
        written += len(next_piece)
        if written == len(data):  # pragma: no branch
            break
    return written


T_UDPEndpoint = TypeVar("T_UDPEndpoint", bound="UDPEndpoint")


@attrs.frozen
class UDPEndpoint:
    ip: IPAddress
    port: int

    def as_python_sockaddr(self) -> tuple[str, int] | tuple[str, int, int, int]:
        sockaddr: tuple[str, int] | tuple[str, int, int, int] = (
            self.ip.compressed,
            self.port,
        )
        if isinstance(self.ip, ipaddress.IPv6Address):
            sockaddr += (0, 0)  # type: ignore[assignment]
        return sockaddr

    @classmethod
    def from_python_sockaddr(
        cls: type[T_UDPEndpoint],
        sockaddr: tuple[str, int] | tuple[str, int, int, int],
    ) -> T_UDPEndpoint:
        ip, port = sockaddr[:2]
        return cls(ip=ipaddress.ip_address(ip), port=port)


@attrs.frozen
class UDPBinding:
    local: UDPEndpoint
    # remote: UDPEndpoint # ??


@attrs.frozen
class UDPPacket:
    source: UDPEndpoint
    destination: UDPEndpoint
    payload: bytes = attrs.field(repr=lambda p: p.hex())

    # not used/tested anywhere
    def reply(self, payload: bytes) -> UDPPacket:  # pragma: no cover
        return UDPPacket(
            source=self.destination,
            destination=self.source,
            payload=payload,
        )


@attrs.frozen
class FakeSocketFactory(trio.abc.SocketFactory):
    fake_net: FakeNet

    def socket(self, family: int, type_: int, proto: int) -> FakeSocket:  # type: ignore[override]
        return FakeSocket._create(self.fake_net, family, type_, proto)


@attrs.frozen
class FakeHostnameResolver(trio.abc.HostnameResolver):
    fake_net: FakeNet

    async def getaddrinfo(
        self,
        host: bytes | None,
        port: bytes | str | int | None,
        family: int = 0,
        type: int = 0,
        proto: int = 0,
        flags: int = 0,
    ) -> list[
        tuple[
            AddressFamily,
            SocketKind,
            int,
            str,
            tuple[str, int] | tuple[str, int, int, int],
        ]
    ]:
        raise NotImplementedError("FakeNet doesn't do fake DNS yet")

    async def getnameinfo(
        self,
        sockaddr: tuple[str, int] | tuple[str, int, int, int],
        flags: int,
    ) -> tuple[str, str]:
        raise NotImplementedError("FakeNet doesn't do fake DNS yet")


@final
class FakeNet:
    def __init__(self) -> None:
        # When we need to pick an arbitrary unique ip address/port, use these:
        self._auto_ipv4_iter = ipaddress.IPv4Network("1.0.0.0/8").hosts()  # untested
        self._auto_ipv6_iter = ipaddress.IPv6Network("1::/16").hosts()  # untested
        self._auto_port_iter = iter(range(50000, 65535))

        self._bound: dict[UDPBinding, FakeSocket] = {}

        self.route_packet = None

    def _bind(self, binding: UDPBinding, socket: FakeSocket) -> None:
        if binding in self._bound:
            _fake_err(errno.EADDRINUSE)
        self._bound[binding] = socket

    def enable(self) -> None:
        trio.socket.set_custom_socket_factory(FakeSocketFactory(self))
        trio.socket.set_custom_hostname_resolver(FakeHostnameResolver(self))

    def send_packet(self, packet: UDPPacket) -> None:
        if self.route_packet is None:
            self.deliver_packet(packet)
        else:
            self.route_packet(packet)

    def deliver_packet(self, packet: UDPPacket) -> None:
        binding = UDPBinding(local=packet.destination)
        if binding in self._bound:
            self._bound[binding]._deliver_packet(packet)
        else:
            # No valid destination, so drop it
            pass


@final
class FakeSocket(trio.socket.SocketType, metaclass=NoPublicConstructor):
    def __init__(
        self,
        fake_net: FakeNet,
        family: AddressFamily,
        type: SocketKind,
        proto: int,
    ):
        self._fake_net = fake_net

        if not family:  # pragma: no cover
            family = trio.socket.AF_INET
        if not type:  # pragma: no cover
            type = trio.socket.SOCK_STREAM  # noqa: A001  # name shadowing builtin

        if family not in (trio.socket.AF_INET, trio.socket.AF_INET6):
            raise NotImplementedError(f"FakeNet doesn't (yet) support family={family}")
        if type != trio.socket.SOCK_DGRAM:
            raise NotImplementedError(f"FakeNet doesn't (yet) support type={type}")

        self._family = family
        self._type = type
        self._proto = proto

        self._closed = False

        self._packet_sender, self._packet_receiver = trio.open_memory_channel[
            UDPPacket
        ](float("inf"))

        # This is the source-of-truth for what port etc. this socket is bound to
        self._binding: UDPBinding | None = None

    @property
    def type(self) -> SocketKind:
        return self._type

    @property
    def family(self) -> AddressFamily:
        return self._family

    @property
    def proto(self) -> int:
        return self._proto

    def _check_closed(self) -> None:
        if self._closed:
            _fake_err(errno.EBADF)

    def close(self) -> None:
        if self._closed:
            return
        self._closed = True
        if self._binding is not None:
            del self._fake_net._bound[self._binding]
        self._packet_receiver.close()

    async def _resolve_address_nocp(
        self,
        address: object,
        *,
        local: bool,
    ) -> tuple[str, int]:
        return await trio._socket._resolve_address_nocp(  # type: ignore[no-any-return]
            self.type,
            self.family,
            self.proto,
            address=address,
            ipv6_v6only=False,
            local=local,
        )

    def _deliver_packet(self, packet: UDPPacket) -> None:
        # sending to a closed socket -- UDP packets get dropped
        with contextlib.suppress(trio.BrokenResourceError):
            self._packet_sender.send_nowait(packet)

    ################################################################
    # Actual IO operation implementations
    ################################################################

    async def bind(self, addr: object) -> None:
        self._check_closed()
        if self._binding is not None:
            _fake_err(errno.EINVAL)
        await trio.lowlevel.checkpoint()
        ip_str, port, *_ = await self._resolve_address_nocp(addr, local=True)
        assert _ == [], "TODO: handle other values?"

        ip = ipaddress.ip_address(ip_str)
        assert _family_for(ip) == self.family
        # We convert binds to INET_ANY into binds to localhost
        if ip == ipaddress.ip_address("0.0.0.0"):
            ip = ipaddress.ip_address("127.0.0.1")
        elif ip == ipaddress.ip_address("::"):
            ip = ipaddress.ip_address("::1")
        if port == 0:
            port = next(self._fake_net._auto_port_iter)
        binding = UDPBinding(local=UDPEndpoint(ip, port))
        self._fake_net._bind(binding, self)
        self._binding = binding

    async def connect(self, peer: object) -> NoReturn:
        raise NotImplementedError("FakeNet does not (yet) support connected sockets")

    async def _sendmsg(
        self,
        buffers: Iterable[Buffer],
        ancdata: Iterable[tuple[int, int, Buffer]] = (),
        flags: int = 0,
        address: Any | None = None,
    ) -> int:
        self._check_closed()

        await trio.lowlevel.checkpoint()

        if address is not None:
            address = await self._resolve_address_nocp(address, local=False)
        if ancdata:
            raise NotImplementedError("FakeNet doesn't support ancillary data")
        if flags:
            raise NotImplementedError(f"FakeNet send flags must be 0, not {flags}")

        if address is None:
            _fake_err(errno.ENOTCONN)

        destination = UDPEndpoint.from_python_sockaddr(address)

        if self._binding is None:
            await self.bind((_wildcard_ip_for(self.family).compressed, 0))

        payload = b"".join(buffers)

        assert self._binding is not None
        packet = UDPPacket(
            source=self._binding.local,
            destination=destination,
            payload=payload,
        )

        self._fake_net.send_packet(packet)

        return len(payload)

    if sys.platform != "win32" or (
        not TYPE_CHECKING and hasattr(socket.socket, "sendmsg")
    ):
        sendmsg = _sendmsg

    async def _recvmsg_into(
        self,
        buffers: Iterable[Buffer],
        ancbufsize: int = 0,
        flags: int = 0,
    ) -> tuple[int, list[tuple[int, int, bytes]], int, Any]:
        if ancbufsize != 0:
            raise NotImplementedError("FakeNet doesn't support ancillary data")
        if flags != 0:
            raise NotImplementedError("FakeNet doesn't support any recv flags")
        if self._binding is None:
            # I messed this up a few times when writing tests ... but it also never happens
            # in any of the existing tests, so maybe it could be intentional...
            raise NotImplementedError(
                "The code will most likely hang if you try to receive on a fakesocket "
                "without a binding. If that is not the case, or you explicitly want to "
                "test that, remove this warning.",
            )

        self._check_closed()

        ancdata: list[tuple[int, int, bytes]] = []
        msg_flags = 0

        packet = await self._packet_receiver.receive()
        address = packet.source.as_python_sockaddr()
        written = _scatter(packet.payload, buffers)
        if written < len(packet.payload):
            msg_flags |= trio.socket.MSG_TRUNC
        return written, ancdata, msg_flags, address

    if sys.platform != "win32" or (
        not TYPE_CHECKING and hasattr(socket.socket, "sendmsg")
    ):
        recvmsg_into = _recvmsg_into

    ################################################################
    # Simple state query stuff
    ################################################################

    def getsockname(self) -> tuple[str, int] | tuple[str, int, int, int]:
        self._check_closed()
        if self._binding is not None:
            return self._binding.local.as_python_sockaddr()
        elif self.family == trio.socket.AF_INET:
            return ("0.0.0.0", 0)
        else:
            assert self.family == trio.socket.AF_INET6
            return ("::", 0)

    # TODO: This method is not tested, and seems to make incorrect assumptions. It should maybe raise NotImplementedError.
    def getpeername(self) -> tuple[str, int] | tuple[str, int, int, int]:
        self._check_closed()
        if self._binding is not None:
            assert hasattr(
                self._binding,
                "remote",
            ), "This method seems to assume that self._binding has a remote UDPEndpoint"
            if self._binding.remote is not None:  # pragma: no cover
                assert isinstance(
                    self._binding.remote,
                    UDPEndpoint,
                ), "Self._binding.remote should be a UDPEndpoint"
                return self._binding.remote.as_python_sockaddr()
        _fake_err(errno.ENOTCONN)

    @overload
    def getsockopt(self, /, level: int, optname: int) -> int: ...

    @overload
    def getsockopt(self, /, level: int, optname: int, buflen: int) -> bytes: ...

    def getsockopt(
        self,
        /,
        level: int,
        optname: int,
        buflen: int | None = None,
    ) -> int | bytes:
        self._check_closed()
        raise OSError(f"FakeNet doesn't implement getsockopt({level}, {optname})")

    @overload
    def setsockopt(self, /, level: int, optname: int, value: int | Buffer) -> None: ...

    @overload
    def setsockopt(
        self,
        /,
        level: int,
        optname: int,
        value: None,
        optlen: int,
    ) -> None: ...

    def setsockopt(
        self,
        /,
        level: int,
        optname: int,
        value: int | Buffer | None,
        optlen: int | None = None,
    ) -> None:
        self._check_closed()

        if (level, optname) == (
            trio.socket.IPPROTO_IPV6,
            trio.socket.IPV6_V6ONLY,
        ) and not value:
            raise NotImplementedError("FakeNet always has IPV6_V6ONLY=True")

        raise OSError(f"FakeNet doesn't implement setsockopt({level}, {optname}, ...)")

    ################################################################
    # Various boilerplate and trivial stubs
    ################################################################

    def __enter__(self) -> Self:
        return self

    def __exit__(
        self,
        exc_type: builtins.type[BaseException] | None,
        exc_value: BaseException | None,
        traceback: TracebackType | None,
    ) -> None:
        self.close()

    async def send(self, data: Buffer, flags: int = 0) -> int:
        return await self.sendto(data, flags, None)

    # __ prefixed arguments because typeshed uses that and typechecker issues
    @overload
    async def sendto(
        self,
<<<<<<< HEAD
        __data: Buffer,  # noqa: PYI063
=======
        __data: Buffer,
>>>>>>> b834f73c
        __address: tuple[object, ...] | str | Buffer,
    ) -> int: ...

    # __ prefixed arguments because typeshed uses that and typechecker issues
    @overload
    async def sendto(
        self,
        __data: Buffer,  # noqa: PYI063
        __flags: int,
        __address: tuple[object, ...] | str | None | Buffer,
    ) -> int: ...

    async def sendto(self, *args: Any) -> int:
        data: Buffer
        flags: int
        address: tuple[object, ...] | str | Buffer
        if len(args) == 2:
            data, address = args
            flags = 0
        elif len(args) == 3:
            data, flags, address = args
        else:
            raise TypeError("wrong number of arguments")
        return await self._sendmsg([data], [], flags, address)

    async def recv(self, bufsize: int, flags: int = 0) -> bytes:
        data, _address = await self.recvfrom(bufsize, flags)
        return data

    async def recv_into(self, buf: Buffer, nbytes: int = 0, flags: int = 0) -> int:
        got_bytes, _address = await self.recvfrom_into(buf, nbytes, flags)
        return got_bytes

    async def recvfrom(self, bufsize: int, flags: int = 0) -> tuple[bytes, Any]:
        data, _ancdata, _msg_flags, address = await self._recvmsg(bufsize, flags)
        return data, address

    async def recvfrom_into(
        self,
        buf: Buffer,
        nbytes: int = 0,
        flags: int = 0,
    ) -> tuple[int, Any]:
        if nbytes != 0 and nbytes != memoryview(buf).nbytes:
            raise NotImplementedError("partial recvfrom_into")
<<<<<<< HEAD
        got_nbytes, _ancdata, _msg_flags, address = await self._recvmsg_into(
            [buf], 0, flags
=======
        got_nbytes, ancdata, msg_flags, address = await self._recvmsg_into(
            [buf],
            0,
            flags,
>>>>>>> b834f73c
        )
        return got_nbytes, address

    async def _recvmsg(
        self,
        bufsize: int,
        ancbufsize: int = 0,
        flags: int = 0,
    ) -> tuple[bytes, list[tuple[int, int, bytes]], int, Any]:
        buf = bytearray(bufsize)
        got_nbytes, ancdata, msg_flags, address = await self._recvmsg_into(
            [buf],
            ancbufsize,
            flags,
        )
        return (bytes(buf[:got_nbytes]), ancdata, msg_flags, address)

    if sys.platform != "win32" or (
        not TYPE_CHECKING and hasattr(socket.socket, "sendmsg")
    ):
        recvmsg = _recvmsg

    def fileno(self) -> int:
        raise NotImplementedError("can't get fileno() for FakeNet sockets")

    def detach(self) -> int:
        raise NotImplementedError("can't detach() a FakeNet socket")

    def get_inheritable(self) -> bool:
        return False

    def set_inheritable(self, inheritable: bool) -> None:
        if inheritable:
            raise NotImplementedError("FakeNet can't make inheritable sockets")

    if sys.platform == "win32" or (
        not TYPE_CHECKING and hasattr(socket.socket, "share")
    ):

        def share(self, process_id: int) -> bytes:
            raise NotImplementedError("FakeNet can't share sockets")<|MERGE_RESOLUTION|>--- conflicted
+++ resolved
@@ -487,11 +487,14 @@
     @overload
     async def sendto(
         self,
-<<<<<<< HEAD
         __data: Buffer,  # noqa: PYI063
-=======
-        __data: Buffer,
->>>>>>> b834f73c
+        __address: tuple[object, ...] | str | Buffer,
+    ) -> int: ...
+
+    @overload
+    async def sendto(
+        self,
+        __data: Buffer,  # noqa: PYI063
         __address: tuple[object, ...] | str | Buffer,
     ) -> int: ...
 
@@ -537,15 +540,10 @@
     ) -> tuple[int, Any]:
         if nbytes != 0 and nbytes != memoryview(buf).nbytes:
             raise NotImplementedError("partial recvfrom_into")
-<<<<<<< HEAD
         got_nbytes, _ancdata, _msg_flags, address = await self._recvmsg_into(
-            [buf], 0, flags
-=======
-        got_nbytes, ancdata, msg_flags, address = await self._recvmsg_into(
             [buf],
             0,
             flags,
->>>>>>> b834f73c
         )
         return got_nbytes, address
 
