# Generic stream tests
from __future__ import annotations

import random
from contextlib import suppress
from typing import TYPE_CHECKING, Awaitable, Callable, Generic, Tuple, TypeVar

import pytest

from trio.testing._exceptiongroup_util import ExpectedExceptionGroup

from .. import CancelScope, _core
from .._abc import AsyncResource, HalfCloseableStream, ReceiveStream, SendStream, Stream
from .._highlevel_generic import aclose_forcefully
from ._checkpoints import assert_checkpoints

if TYPE_CHECKING:
    from types import TracebackType

    from typing_extensions import ParamSpec, TypeAlias

    ArgsT = ParamSpec("ArgsT")

Res1 = TypeVar("Res1", bound=AsyncResource)
Res2 = TypeVar("Res2", bound=AsyncResource)
StreamMaker: TypeAlias = Callable[[], Awaitable[Tuple[Res1, Res2]]]


class _ForceCloseBoth(Generic[Res1, Res2]):
    def __init__(self, both: tuple[Res1, Res2]) -> None:
        self._first, self._second = both

    async def __aenter__(self) -> tuple[Res1, Res2]:
        return self._first, self._second

    async def __aexit__(
        self,
        exc_type: type[BaseException] | None,
        exc_value: BaseException | None,
        traceback: TracebackType | None,
    ) -> None:
        try:
            await aclose_forcefully(self._first)
        finally:
            await aclose_forcefully(self._second)


<<<<<<< HEAD
=======
# This is used in this file instead of pytest.raises in order to avoid a dependency
# on pytest, as the check_* functions are publicly exported.
@contextmanager
def _assert_raises(exc: type[BaseException]) -> Generator[None, None, None]:
    __tracebackhide__ = True
    try:
        yield
    except exc:
        pass
    else:
        raise AssertionError(f"expected exception: {exc}")


>>>>>>> 592718b1
async def check_one_way_stream(
    stream_maker: StreamMaker[SendStream, ReceiveStream],
    clogged_stream_maker: StreamMaker[SendStream, ReceiveStream] | None,
) -> None:
    """Perform a number of generic tests on a custom one-way stream
    implementation.

    Args:
      stream_maker: An async (!) function which returns a connected
          (:class:`~trio.abc.SendStream`, :class:`~trio.abc.ReceiveStream`)
          pair.
      clogged_stream_maker: Either None, or an async function similar to
          stream_maker, but with the extra property that the returned stream
          is in a state where ``send_all`` and
          ``wait_send_all_might_not_block`` will block until ``receive_some``
          has been called. This allows for more thorough testing of some edge
          cases, especially around ``wait_send_all_might_not_block``.

    Raises:
      AssertionError: if a test fails.

    """
    async with _ForceCloseBoth(await stream_maker()) as (s, r):
        assert isinstance(s, SendStream)
        assert isinstance(r, ReceiveStream)

        async def do_send_all(data: bytes | bytearray | memoryview) -> None:
            with assert_checkpoints():  # We're testing that it doesn't return anything.
                assert await s.send_all(data) is None  # type: ignore[func-returns-value]

        async def do_receive_some(max_bytes: int | None = None) -> bytes | bytearray:
            with assert_checkpoints():
                return await r.receive_some(max_bytes)

        async def checked_receive_1(expected: bytes) -> None:
            assert await do_receive_some(1) == expected

        async def do_aclose(resource: AsyncResource) -> None:
            with assert_checkpoints():
                await resource.aclose()

        # Simple sending/receiving
        async with _core.open_nursery() as nursery:
            nursery.start_soon(do_send_all, b"x")
            nursery.start_soon(checked_receive_1, b"x")

        async def send_empty_then_y() -> None:
            # Streams should tolerate sending b"" without giving it any
            # special meaning.
            await do_send_all(b"")
            await do_send_all(b"y")

        async with _core.open_nursery() as nursery:
            nursery.start_soon(send_empty_then_y)
            nursery.start_soon(checked_receive_1, b"y")

        # ---- Checking various argument types ----

        # send_all accepts bytearray and memoryview
        async with _core.open_nursery() as nursery:
            nursery.start_soon(do_send_all, bytearray(b"1"))
            nursery.start_soon(checked_receive_1, b"1")

        async with _core.open_nursery() as nursery:
            nursery.start_soon(do_send_all, memoryview(b"2"))
            nursery.start_soon(checked_receive_1, b"2")

        # max_bytes must be a positive integer
        with pytest.raises(ValueError):
            await r.receive_some(-1)
        with pytest.raises(ValueError):
            await r.receive_some(0)
        with pytest.raises(TypeError):
            await r.receive_some(1.5)  # type: ignore[arg-type]
        # it can also be missing or None
        async with _core.open_nursery() as nursery:
            nursery.start_soon(do_send_all, b"x")
            assert await do_receive_some() == b"x"
        async with _core.open_nursery() as nursery:
            nursery.start_soon(do_send_all, b"x")
            assert await do_receive_some(None) == b"x"

        with pytest.raises(ExpectedExceptionGroup(_core.BusyResourceError)):
            async with _core.open_nursery() as nursery:
                nursery.start_soon(do_receive_some, 1)
                nursery.start_soon(do_receive_some, 1)

        # Method always has to exist, and an empty stream with a blocked
        # receive_some should *always* allow send_all. (Technically it's legal
        # for send_all to wait until receive_some is called to run, though; a
        # stream doesn't *have* to have any internal buffering. That's why we
        # start a concurrent receive_some call, then cancel it.)
        async def simple_check_wait_send_all_might_not_block(
            scope: CancelScope,
        ) -> None:
            with assert_checkpoints():
                await s.wait_send_all_might_not_block()
            scope.cancel()

        async with _core.open_nursery() as nursery:
            nursery.start_soon(
                simple_check_wait_send_all_might_not_block, nursery.cancel_scope
            )
            nursery.start_soon(do_receive_some, 1)

        # closing the r side leads to BrokenResourceError on the s side
        # (eventually)
        async def expect_broken_stream_on_send() -> None:
            with pytest.raises(_core.BrokenResourceError):
                while True:
                    await do_send_all(b"x" * 100)

        async with _core.open_nursery() as nursery:
            nursery.start_soon(expect_broken_stream_on_send)
            nursery.start_soon(do_aclose, r)

        # once detected, the stream stays broken
        with pytest.raises(_core.BrokenResourceError):
            await do_send_all(b"x" * 100)

        # r closed -> ClosedResourceError on the receive side
        with pytest.raises(_core.ClosedResourceError):
            await do_receive_some(4096)

        # we can close the same stream repeatedly, it's fine
        await do_aclose(r)
        await do_aclose(r)

        # closing the sender side
        await do_aclose(s)

        # now trying to send raises ClosedResourceError
        with pytest.raises(_core.ClosedResourceError):
            await do_send_all(b"x" * 100)

        # even if it's an empty send
        with pytest.raises(_core.ClosedResourceError):
            await do_send_all(b"")

        # ditto for wait_send_all_might_not_block
        with pytest.raises(_core.ClosedResourceError):
            with assert_checkpoints():
                await s.wait_send_all_might_not_block()

        # and again, repeated closing is fine
        await do_aclose(s)
        await do_aclose(s)

    async with _ForceCloseBoth(await stream_maker()) as (s, r):
        # if send-then-graceful-close, receiver gets data then b""
        async def send_then_close() -> None:
            await do_send_all(b"y")
            await do_aclose(s)

        async def receive_send_then_close() -> None:
            # We want to make sure that if the sender closes the stream before
            # we read anything, then we still get all the data. But some
            # streams might block on the do_send_all call. So we let the
            # sender get as far as it can, then we receive.
            await _core.wait_all_tasks_blocked()
            await checked_receive_1(b"y")
            await checked_receive_1(b"")
            await do_aclose(r)

        async with _core.open_nursery() as nursery:
            nursery.start_soon(send_then_close)
            nursery.start_soon(receive_send_then_close)

    async with _ForceCloseBoth(await stream_maker()) as (s, r):
        await aclose_forcefully(r)

        with pytest.raises(_core.BrokenResourceError):
            while True:
                await do_send_all(b"x" * 100)

        with pytest.raises(_core.ClosedResourceError):
            await do_receive_some(4096)

    async with _ForceCloseBoth(await stream_maker()) as (s, r):
        await aclose_forcefully(s)

        with pytest.raises(_core.ClosedResourceError):
            await do_send_all(b"123")

        # after the sender does a forceful close, the receiver might either
        # get BrokenResourceError or a clean b""; either is OK. Not OK would be
        # if it freezes, or returns data.
        with suppress(_core.BrokenResourceError):
            await checked_receive_1(b"")

    # cancelled aclose still closes
    async with _ForceCloseBoth(await stream_maker()) as (s, r):
        with _core.CancelScope() as scope:
            scope.cancel()
            await r.aclose()

        with _core.CancelScope() as scope:
            scope.cancel()
            await s.aclose()

        with pytest.raises(_core.ClosedResourceError):
            await do_send_all(b"123")

        with pytest.raises(_core.ClosedResourceError):
            await do_receive_some(4096)

    # Check that we can still gracefully close a stream after an operation has
    # been cancelled. This can be challenging if cancellation can leave the
    # stream internals in an inconsistent state, e.g. for
    # SSLStream. Unfortunately this test isn't very thorough; the really
    # challenging case for something like SSLStream is it gets cancelled
    # *while* it's sending data on the underlying, not before. But testing
    # that requires some special-case handling of the particular stream setup;
    # we can't do it here. Maybe we could do a bit better with
    #     https://github.com/python-trio/trio/issues/77
    async with _ForceCloseBoth(await stream_maker()) as (s, r):

        async def expect_cancelled(
            afn: Callable[ArgsT, Awaitable[object]],
            *args: ArgsT.args,
            **kwargs: ArgsT.kwargs,
        ) -> None:
            with pytest.raises(_core.Cancelled):
                await afn(*args, **kwargs)

        with _core.CancelScope() as scope:
            scope.cancel()
            async with _core.open_nursery() as nursery:
                nursery.start_soon(expect_cancelled, do_send_all, b"x")
                nursery.start_soon(expect_cancelled, do_receive_some, 1)

        async with _core.open_nursery() as nursery:
            nursery.start_soon(do_aclose, s)
            nursery.start_soon(do_aclose, r)

    # Check that if a task is blocked in receive_some, then closing the
    # receive stream causes it to wake up.
    async with _ForceCloseBoth(await stream_maker()) as (s, r):

        async def receive_expecting_closed():
            with pytest.raises(_core.ClosedResourceError):
                await r.receive_some(10)

        async with _core.open_nursery() as nursery:
            nursery.start_soon(receive_expecting_closed)
            await _core.wait_all_tasks_blocked()
            await aclose_forcefully(r)

    # check wait_send_all_might_not_block, if we can
    if clogged_stream_maker is not None:
        async with _ForceCloseBoth(await clogged_stream_maker()) as (s, r):
            record: list[str] = []

            async def waiter(cancel_scope: CancelScope) -> None:
                record.append("waiter sleeping")
                with assert_checkpoints():
                    await s.wait_send_all_might_not_block()
                record.append("waiter wokeup")
                cancel_scope.cancel()

            async def receiver() -> None:
                # give wait_send_all_might_not_block a chance to block
                await _core.wait_all_tasks_blocked()
                record.append("receiver starting")
                while True:
                    await r.receive_some(16834)

            async with _core.open_nursery() as nursery:
                nursery.start_soon(waiter, nursery.cancel_scope)
                await _core.wait_all_tasks_blocked()
                nursery.start_soon(receiver)

            assert record == [
                "waiter sleeping",
                "receiver starting",
                "waiter wokeup",
            ]

        async with _ForceCloseBoth(await clogged_stream_maker()) as (s, r):
            # simultaneous wait_send_all_might_not_block fails
            with pytest.raises(ExpectedExceptionGroup(_core.BusyResourceError)):
                async with _core.open_nursery() as nursery:
                    nursery.start_soon(s.wait_send_all_might_not_block)
                    nursery.start_soon(s.wait_send_all_might_not_block)

            # and simultaneous send_all and wait_send_all_might_not_block (NB
            # this test might destroy the stream b/c we end up cancelling
            # send_all and e.g. SSLStream can't handle that, so we have to
            # recreate afterwards)
            with pytest.raises(ExpectedExceptionGroup(_core.BusyResourceError)):
                async with _core.open_nursery() as nursery:
                    nursery.start_soon(s.wait_send_all_might_not_block)
                    nursery.start_soon(s.send_all, b"123")

        async with _ForceCloseBoth(await clogged_stream_maker()) as (s, r):
            # send_all and send_all blocked simultaneously should also raise
            # (but again this might destroy the stream)
            with pytest.raises(ExpectedExceptionGroup(_core.BusyResourceError)):
                async with _core.open_nursery() as nursery:
                    nursery.start_soon(s.send_all, b"123")
                    nursery.start_soon(s.send_all, b"123")

        # closing the receiver causes wait_send_all_might_not_block to return,
        # with or without an exception
        async with _ForceCloseBoth(await clogged_stream_maker()) as (s, r):

            async def sender() -> None:
                try:
                    with assert_checkpoints():
                        await s.wait_send_all_might_not_block()
                except _core.BrokenResourceError:  # pragma: no cover
                    pass

            async def receiver() -> None:
                await _core.wait_all_tasks_blocked()
                await aclose_forcefully(r)

            async with _core.open_nursery() as nursery:
                nursery.start_soon(sender)
                nursery.start_soon(receiver)

        # and again with the call starting after the close
        async with _ForceCloseBoth(await clogged_stream_maker()) as (s, r):
            await aclose_forcefully(r)
            try:
                with assert_checkpoints():
                    await s.wait_send_all_might_not_block()
            except _core.BrokenResourceError:  # pragma: no cover
                pass

        # Check that if a task is blocked in a send-side method, then closing
        # the send stream causes it to wake up.
        async def close_soon(s: SendStream) -> None:
            await _core.wait_all_tasks_blocked()
            await aclose_forcefully(s)

        async with _ForceCloseBoth(await clogged_stream_maker()) as (s, r):
            async with _core.open_nursery() as nursery:
                nursery.start_soon(close_soon, s)
                with pytest.raises(_core.ClosedResourceError):
                    await s.send_all(b"xyzzy")

        async with _ForceCloseBoth(await clogged_stream_maker()) as (s, r):
            async with _core.open_nursery() as nursery:
                nursery.start_soon(close_soon, s)
                with pytest.raises(_core.ClosedResourceError):
                    await s.wait_send_all_might_not_block()


async def check_two_way_stream(
    stream_maker: StreamMaker[Stream, Stream],
    clogged_stream_maker: StreamMaker[Stream, Stream] | None,
) -> None:
    """Perform a number of generic tests on a custom two-way stream
    implementation.

    This is similar to :func:`check_one_way_stream`, except that the maker
    functions are expected to return objects implementing the
    :class:`~trio.abc.Stream` interface.

    This function tests a *superset* of what :func:`check_one_way_stream`
    checks – if you call this, then you don't need to also call
    :func:`check_one_way_stream`.

    """
    await check_one_way_stream(stream_maker, clogged_stream_maker)

    async def flipped_stream_maker() -> tuple[Stream, Stream]:
        return (await stream_maker())[::-1]

    flipped_clogged_stream_maker: Callable[[], Awaitable[tuple[Stream, Stream]]] | None

    if clogged_stream_maker is not None:

        async def flipped_clogged_stream_maker() -> tuple[Stream, Stream]:
            return (await clogged_stream_maker())[::-1]

    else:
        flipped_clogged_stream_maker = None
    await check_one_way_stream(flipped_stream_maker, flipped_clogged_stream_maker)

    async with _ForceCloseBoth(await stream_maker()) as (s1, s2):
        assert isinstance(s1, Stream)
        assert isinstance(s2, Stream)

        # Duplex can be a bit tricky, might as well check it as well
        DUPLEX_TEST_SIZE = 2**20
        CHUNK_SIZE_MAX = 2**14

        r = random.Random(0)
        i = r.getrandbits(8 * DUPLEX_TEST_SIZE)
        test_data = i.to_bytes(DUPLEX_TEST_SIZE, "little")

        async def sender(
            s: Stream, data: bytes | bytearray | memoryview, seed: int
        ) -> None:
            r = random.Random(seed)
            m = memoryview(data)
            while m:
                chunk_size = r.randint(1, CHUNK_SIZE_MAX)
                await s.send_all(m[:chunk_size])
                m = m[chunk_size:]

        async def receiver(s: Stream, data: bytes | bytearray, seed: int) -> None:
            r = random.Random(seed)
            got = bytearray()
            while len(got) < len(data):
                chunk = await s.receive_some(r.randint(1, CHUNK_SIZE_MAX))
                assert chunk
                got += chunk
            assert got == data

        async with _core.open_nursery() as nursery:
            nursery.start_soon(sender, s1, test_data, 0)
            nursery.start_soon(sender, s2, test_data[::-1], 1)
            nursery.start_soon(receiver, s1, test_data[::-1], 2)
            nursery.start_soon(receiver, s2, test_data, 3)

        async def expect_receive_some_empty() -> None:
            assert await s2.receive_some(10) == b""
            await s2.aclose()

        async with _core.open_nursery() as nursery:
            nursery.start_soon(expect_receive_some_empty)
            nursery.start_soon(s1.aclose)


async def check_half_closeable_stream(
    stream_maker: StreamMaker[HalfCloseableStream, HalfCloseableStream],
    clogged_stream_maker: StreamMaker[HalfCloseableStream, HalfCloseableStream] | None,
) -> None:
    """Perform a number of generic tests on a custom half-closeable stream
    implementation.

    This is similar to :func:`check_two_way_stream`, except that the maker
    functions are expected to return objects that implement the
    :class:`~trio.abc.HalfCloseableStream` interface.

    This function tests a *superset* of what :func:`check_two_way_stream`
    checks – if you call this, then you don't need to also call
    :func:`check_two_way_stream`.

    """
    await check_two_way_stream(stream_maker, clogged_stream_maker)

    async with _ForceCloseBoth(await stream_maker()) as (s1, s2):
        assert isinstance(s1, HalfCloseableStream)
        assert isinstance(s2, HalfCloseableStream)

        async def send_x_then_eof(s: HalfCloseableStream) -> None:
            await s.send_all(b"x")
            with assert_checkpoints():
                await s.send_eof()

        async def expect_x_then_eof(r: HalfCloseableStream) -> None:
            await _core.wait_all_tasks_blocked()
            assert await r.receive_some(10) == b"x"
            assert await r.receive_some(10) == b""

        async with _core.open_nursery() as nursery:
            nursery.start_soon(send_x_then_eof, s1)
            nursery.start_soon(expect_x_then_eof, s2)

        # now sending is disallowed
        with pytest.raises(_core.ClosedResourceError):
            await s1.send_all(b"y")

        # but we can do send_eof again
        with assert_checkpoints():
            await s1.send_eof()

        # and we can still send stuff back the other way
        async with _core.open_nursery() as nursery:
            nursery.start_soon(send_x_then_eof, s2)
            nursery.start_soon(expect_x_then_eof, s1)

    if clogged_stream_maker is not None:
        async with _ForceCloseBoth(await clogged_stream_maker()) as (s1, s2):
            # send_all and send_eof simultaneously is not ok
            with pytest.raises(ExpectedExceptionGroup(_core.BusyResourceError)):
                async with _core.open_nursery() as nursery:
                    nursery.start_soon(s1.send_all, b"x")
                    await _core.wait_all_tasks_blocked()
                    nursery.start_soon(s1.send_eof)

        async with _ForceCloseBoth(await clogged_stream_maker()) as (s1, s2):
            # wait_send_all_might_not_block and send_eof simultaneously is not
            # ok either
            with pytest.raises(ExpectedExceptionGroup(_core.BusyResourceError)):
                async with _core.open_nursery() as nursery:
                    nursery.start_soon(s1.wait_send_all_might_not_block)
                    await _core.wait_all_tasks_blocked()
                    nursery.start_soon(s1.send_eof)<|MERGE_RESOLUTION|>--- conflicted
+++ resolved
@@ -2,12 +2,17 @@
 from __future__ import annotations
 
 import random
-from contextlib import suppress
-from typing import TYPE_CHECKING, Awaitable, Callable, Generic, Tuple, TypeVar
-
-import pytest
-
-from trio.testing._exceptiongroup_util import ExpectedExceptionGroup
+import sys
+from contextlib import contextmanager, suppress
+from typing import (
+    TYPE_CHECKING,
+    Awaitable,
+    Callable,
+    Generator,
+    Generic,
+    Tuple,
+    TypeVar,
+)
 
 from .. import CancelScope, _core
 from .._abc import AsyncResource, HalfCloseableStream, ReceiveStream, SendStream, Stream
@@ -20,6 +25,9 @@
     from typing_extensions import ParamSpec, TypeAlias
 
     ArgsT = ParamSpec("ArgsT")
+
+if sys.version_info < (3, 11):
+    from exceptiongroup import BaseExceptionGroup
 
 Res1 = TypeVar("Res1", bound=AsyncResource)
 Res2 = TypeVar("Res2", bound=AsyncResource)
@@ -45,22 +53,25 @@
             await aclose_forcefully(self._second)
 
 
-<<<<<<< HEAD
-=======
 # This is used in this file instead of pytest.raises in order to avoid a dependency
 # on pytest, as the check_* functions are publicly exported.
 @contextmanager
-def _assert_raises(exc: type[BaseException]) -> Generator[None, None, None]:
+def _assert_raises(
+    exc: type[BaseException], wrapped: bool = False
+) -> Generator[None, None, None]:
     __tracebackhide__ = True
     try:
         yield
+    except BaseExceptionGroup as e:
+        assert wrapped, "caught exceptiongroup, but expected an unwrapped exception"
+        assert len(e.exceptions) == 1
+        assert isinstance(e.exceptions[0], exc)
     except exc:
-        pass
+        assert not wrapped, "caught exception, but expected an exceptiongroup"
     else:
         raise AssertionError(f"expected exception: {exc}")
 
 
->>>>>>> 592718b1
 async def check_one_way_stream(
     stream_maker: StreamMaker[SendStream, ReceiveStream],
     clogged_stream_maker: StreamMaker[SendStream, ReceiveStream] | None,
@@ -129,11 +140,11 @@
             nursery.start_soon(checked_receive_1, b"2")
 
         # max_bytes must be a positive integer
-        with pytest.raises(ValueError):
+        with _assert_raises(ValueError):
             await r.receive_some(-1)
-        with pytest.raises(ValueError):
+        with _assert_raises(ValueError):
             await r.receive_some(0)
-        with pytest.raises(TypeError):
+        with _assert_raises(TypeError):
             await r.receive_some(1.5)  # type: ignore[arg-type]
         # it can also be missing or None
         async with _core.open_nursery() as nursery:
@@ -143,7 +154,7 @@
             nursery.start_soon(do_send_all, b"x")
             assert await do_receive_some(None) == b"x"
 
-        with pytest.raises(ExpectedExceptionGroup(_core.BusyResourceError)):
+        with _assert_raises(_core.BusyResourceError, wrapped=True):
             async with _core.open_nursery() as nursery:
                 nursery.start_soon(do_receive_some, 1)
                 nursery.start_soon(do_receive_some, 1)
@@ -169,7 +180,7 @@
         # closing the r side leads to BrokenResourceError on the s side
         # (eventually)
         async def expect_broken_stream_on_send() -> None:
-            with pytest.raises(_core.BrokenResourceError):
+            with _assert_raises(_core.BrokenResourceError):
                 while True:
                     await do_send_all(b"x" * 100)
 
@@ -178,11 +189,11 @@
             nursery.start_soon(do_aclose, r)
 
         # once detected, the stream stays broken
-        with pytest.raises(_core.BrokenResourceError):
+        with _assert_raises(_core.BrokenResourceError):
             await do_send_all(b"x" * 100)
 
         # r closed -> ClosedResourceError on the receive side
-        with pytest.raises(_core.ClosedResourceError):
+        with _assert_raises(_core.ClosedResourceError):
             await do_receive_some(4096)
 
         # we can close the same stream repeatedly, it's fine
@@ -193,15 +204,15 @@
         await do_aclose(s)
 
         # now trying to send raises ClosedResourceError
-        with pytest.raises(_core.ClosedResourceError):
+        with _assert_raises(_core.ClosedResourceError):
             await do_send_all(b"x" * 100)
 
         # even if it's an empty send
-        with pytest.raises(_core.ClosedResourceError):
+        with _assert_raises(_core.ClosedResourceError):
             await do_send_all(b"")
 
         # ditto for wait_send_all_might_not_block
-        with pytest.raises(_core.ClosedResourceError):
+        with _assert_raises(_core.ClosedResourceError):
             with assert_checkpoints():
                 await s.wait_send_all_might_not_block()
 
@@ -232,17 +243,17 @@
     async with _ForceCloseBoth(await stream_maker()) as (s, r):
         await aclose_forcefully(r)
 
-        with pytest.raises(_core.BrokenResourceError):
+        with _assert_raises(_core.BrokenResourceError):
             while True:
                 await do_send_all(b"x" * 100)
 
-        with pytest.raises(_core.ClosedResourceError):
+        with _assert_raises(_core.ClosedResourceError):
             await do_receive_some(4096)
 
     async with _ForceCloseBoth(await stream_maker()) as (s, r):
         await aclose_forcefully(s)
 
-        with pytest.raises(_core.ClosedResourceError):
+        with _assert_raises(_core.ClosedResourceError):
             await do_send_all(b"123")
 
         # after the sender does a forceful close, the receiver might either
@@ -261,10 +272,10 @@
             scope.cancel()
             await s.aclose()
 
-        with pytest.raises(_core.ClosedResourceError):
+        with _assert_raises(_core.ClosedResourceError):
             await do_send_all(b"123")
 
-        with pytest.raises(_core.ClosedResourceError):
+        with _assert_raises(_core.ClosedResourceError):
             await do_receive_some(4096)
 
     # Check that we can still gracefully close a stream after an operation has
@@ -283,7 +294,7 @@
             *args: ArgsT.args,
             **kwargs: ArgsT.kwargs,
         ) -> None:
-            with pytest.raises(_core.Cancelled):
+            with _assert_raises(_core.Cancelled):
                 await afn(*args, **kwargs)
 
         with _core.CancelScope() as scope:
@@ -301,7 +312,7 @@
     async with _ForceCloseBoth(await stream_maker()) as (s, r):
 
         async def receive_expecting_closed():
-            with pytest.raises(_core.ClosedResourceError):
+            with _assert_raises(_core.ClosedResourceError):
                 await r.receive_some(10)
 
         async with _core.open_nursery() as nursery:
@@ -341,7 +352,7 @@
 
         async with _ForceCloseBoth(await clogged_stream_maker()) as (s, r):
             # simultaneous wait_send_all_might_not_block fails
-            with pytest.raises(ExpectedExceptionGroup(_core.BusyResourceError)):
+            with _assert_raises(_core.BusyResourceError, wrapped=True):
                 async with _core.open_nursery() as nursery:
                     nursery.start_soon(s.wait_send_all_might_not_block)
                     nursery.start_soon(s.wait_send_all_might_not_block)
@@ -350,7 +361,7 @@
             # this test might destroy the stream b/c we end up cancelling
             # send_all and e.g. SSLStream can't handle that, so we have to
             # recreate afterwards)
-            with pytest.raises(ExpectedExceptionGroup(_core.BusyResourceError)):
+            with _assert_raises(_core.BusyResourceError, wrapped=True):
                 async with _core.open_nursery() as nursery:
                     nursery.start_soon(s.wait_send_all_might_not_block)
                     nursery.start_soon(s.send_all, b"123")
@@ -358,7 +369,7 @@
         async with _ForceCloseBoth(await clogged_stream_maker()) as (s, r):
             # send_all and send_all blocked simultaneously should also raise
             # (but again this might destroy the stream)
-            with pytest.raises(ExpectedExceptionGroup(_core.BusyResourceError)):
+            with _assert_raises(_core.BusyResourceError, wrapped=True):
                 async with _core.open_nursery() as nursery:
                     nursery.start_soon(s.send_all, b"123")
                     nursery.start_soon(s.send_all, b"123")
@@ -400,13 +411,13 @@
         async with _ForceCloseBoth(await clogged_stream_maker()) as (s, r):
             async with _core.open_nursery() as nursery:
                 nursery.start_soon(close_soon, s)
-                with pytest.raises(_core.ClosedResourceError):
+                with _assert_raises(_core.ClosedResourceError):
                     await s.send_all(b"xyzzy")
 
         async with _ForceCloseBoth(await clogged_stream_maker()) as (s, r):
             async with _core.open_nursery() as nursery:
                 nursery.start_soon(close_soon, s)
-                with pytest.raises(_core.ClosedResourceError):
+                with _assert_raises(_core.ClosedResourceError):
                     await s.wait_send_all_might_not_block()
 
 
@@ -525,7 +536,7 @@
             nursery.start_soon(expect_x_then_eof, s2)
 
         # now sending is disallowed
-        with pytest.raises(_core.ClosedResourceError):
+        with _assert_raises(_core.ClosedResourceError):
             await s1.send_all(b"y")
 
         # but we can do send_eof again
@@ -540,7 +551,7 @@
     if clogged_stream_maker is not None:
         async with _ForceCloseBoth(await clogged_stream_maker()) as (s1, s2):
             # send_all and send_eof simultaneously is not ok
-            with pytest.raises(ExpectedExceptionGroup(_core.BusyResourceError)):
+            with _assert_raises(_core.BusyResourceError, wrapped=True):
                 async with _core.open_nursery() as nursery:
                     nursery.start_soon(s1.send_all, b"x")
                     await _core.wait_all_tasks_blocked()
@@ -549,7 +560,7 @@
         async with _ForceCloseBoth(await clogged_stream_maker()) as (s1, s2):
             # wait_send_all_might_not_block and send_eof simultaneously is not
             # ok either
-            with pytest.raises(ExpectedExceptionGroup(_core.BusyResourceError)):
+            with _assert_raises(_core.BusyResourceError, wrapped=True):
                 async with _core.open_nursery() as nursery:
                     nursery.start_soon(s1.wait_send_all_might_not_block)
                     await _core.wait_all_tasks_blocked()
