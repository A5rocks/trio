from __future__ import annotations

import logging
import types
from collections.abc import Callable, Sequence
from typing import TypeVar

from .._abc import Instrument

# Used to log exceptions in instruments
INSTRUMENT_LOGGER = logging.getLogger("trio.abc.Instrument")


# Explicit "Any" is not allowed
F = TypeVar("F", bound=Callable[..., object])  # type: ignore[misc]


# Decorator to mark methods public. This does nothing by itself, but
# trio/_tools/gen_exports.py looks for it.
# Explicit "Any" is not allowed
def _public(fn: F) -> F:  # type: ignore[misc]
    return fn


class Instruments(dict[str, dict[Instrument, None]]):
    """A collection of `trio.abc.Instrument` organized by hook.

    Instrumentation calls are rather expensive, and we don't want a
    rarely-used instrument (like before_run()) to slow down hot
    operations (like before_task_step()). Thus, we cache the set of
    instruments to be called for each hook, and skip the instrumentation
    call if there's nothing currently installed for that hook.
    """

    __slots__ = ()

    def __init__(self, incoming: Sequence[Instrument]) -> None:
        self["_all"] = {}
        for instrument in incoming:
            self.add_instrument(instrument)

    @_public
    def add_instrument(self, instrument: Instrument) -> None:
        """Start instrumenting the current run loop with the given instrument.

        Args:
          instrument (trio.abc.Instrument): The instrument to activate.

        If ``instrument`` is already active, does nothing.

        """
        if instrument in self["_all"]:
            return
        self["_all"][instrument] = None
        try:
            for name in dir(instrument):
                if name.startswith("_"):
                    continue
                try:
                    prototype = getattr(Instrument, name)
                except AttributeError:
                    continue
                impl = getattr(instrument, name)
                if isinstance(impl, types.MethodType) and impl.__func__ is prototype:
                    # Inherited unchanged from _abc.Instrument
                    continue
                self.setdefault(name, {})[instrument] = None
        except:
            self.remove_instrument(instrument)
            raise

    @_public
    def remove_instrument(self, instrument: Instrument) -> None:
        """Stop instrumenting the current run loop with the given instrument.

        Args:
          instrument (trio.abc.Instrument): The instrument to de-activate.

        Raises:
          KeyError: if the instrument is not currently active. This could
              occur either because you never added it, or because you added it
              and then it raised an unhandled exception and was automatically
              deactivated.

        """
        # If instrument isn't present, the KeyError propagates out
        self["_all"].pop(instrument)
        for hookname, instruments in list(self.items()):
            if instrument in instruments:
                del instruments[instrument]
                if not instruments:
                    del self[hookname]

    def call(
        self,
        hookname: str,
<<<<<<< HEAD
        *args: Any,
=======
        *args: object,
>>>>>>> c7801ae1
    ) -> None:
        """Call hookname(*args) on each applicable instrument.

        You must first check whether there are any instruments installed for
        that hook, e.g.::

            if "before_task_step" in instruments:
                instruments.call("before_task_step", task)
        """
        for instrument in list(self[hookname]):
            try:
                getattr(instrument, hookname)(*args)
            except BaseException:
                self.remove_instrument(instrument)
                INSTRUMENT_LOGGER.exception(
                    "Exception raised when calling %r on instrument %r. "
                    "Instrument has been disabled.",
                    hookname,
                    instrument,
                )<|MERGE_RESOLUTION|>--- conflicted
+++ resolved
@@ -94,11 +94,7 @@
     def call(
         self,
         hookname: str,
-<<<<<<< HEAD
-        *args: Any,
-=======
         *args: object,
->>>>>>> c7801ae1
     ) -> None:
         """Call hookname(*args) on each applicable instrument.
 
