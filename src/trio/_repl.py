--- conflicted
+++ resolved
@@ -18,15 +18,8 @@
 
 @final
 class TrioInteractiveConsole(InteractiveConsole):
-<<<<<<< HEAD
-    # code.InteractiveInterpreter defines locals as Mapping[str, Any]
-    # but when we pass this to FunctionType it expects a dict. So
-    # we make the type more specific on our subclass
-    locals: dict[str, object]
     runner: trio._core._run.Runner | None
 
-=======
->>>>>>> f500503c
     def __init__(self, repl_locals: dict[str, object] | None = None) -> None:
         super().__init__(locals=repl_locals)
         self.compile.compiler.flags |= ast.PyCF_ALLOW_TOP_LEVEL_AWAIT
