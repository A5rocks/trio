--- conflicted
+++ resolved
@@ -124,7 +124,6 @@
         self.stdout = None
         self.stderr = None
 
-<<<<<<< HEAD
         if os.name == "posix":
             if isinstance(command, str) and not options.get("shell"):
                 raise TypeError(
@@ -136,9 +135,8 @@
                     "command must be a string (not a sequence) if shell=True "
                     "on UNIX systems"
                 )
-=======
+
         self._wait_lock = Lock()
->>>>>>> e26b908c
 
         if stdin == subprocess.PIPE:
             self.stdin, stdin = create_pipe_to_child_stdin()
