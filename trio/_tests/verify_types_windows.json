--- conflicted
+++ resolved
@@ -7,11 +7,7 @@
     "warningCount": 0
   },
   "typeCompleteness": {
-<<<<<<< HEAD
-    "completenessScore": 0.9857594936708861,
-=======
     "completenessScore": 1,
->>>>>>> 3d62ea05
     "diagnostics": [
       {
         "message": "No docstring found for function \"trio.lowlevel.current_iocp\"",
@@ -68,13 +64,8 @@
     ],
     "exportedSymbolCounts": {
       "withAmbiguousType": 0,
-<<<<<<< HEAD
-      "withKnownType": 623,
-      "withUnknownType": 9
-=======
       "withKnownType": 630,
       "withUnknownType": 0
->>>>>>> 3d62ea05
     },
     "ignoreUnknownTypesFromImports": true,
     "missingClassDocStringCount": 1,
