import os
import pathlib
import signal
import sys

import pytest

from .. import _core
from .._threads import run_sync_in_worker_thread
from .._util import signal_raise, ConflictDetector, fspath, is_main_thread
from ..testing import wait_all_tasks_blocked, assert_checkpoints


def raise_(exc):
    """ Raise provided exception.
    Just a helper for raising exceptions from lambdas. """
    raise exc


def test_signal_raise():
    record = []

    def handler(signum, _):
        record.append(signum)

    old = signal.signal(signal.SIGFPE, handler)
    try:
        signal_raise(signal.SIGFPE)
    finally:
        signal.signal(signal.SIGFPE, old)
    assert record == [signal.SIGFPE]


async def test_ConflictDetector():
    ul1 = ConflictDetector("ul1")
    ul2 = ConflictDetector("ul2")

    async with ul1:
        with assert_checkpoints():
            async with ul2:
                print("ok")

    with pytest.raises(_core.BusyResourceError) as excinfo:
        async with ul1:
            with assert_checkpoints():
                async with ul1:
                    pass  # pragma: no cover
    assert "ul1" in str(excinfo.value)

    async def wait_with_ul1():
        async with ul1:
            await wait_all_tasks_blocked()

    with pytest.raises(_core.BusyResourceError) as excinfo:
        async with _core.open_nursery() as nursery:
            nursery.start_soon(wait_with_ul1)
            nursery.start_soon(wait_with_ul1)
    assert "ul1" in str(excinfo.value)

    # mixing sync and async entry
    with pytest.raises(_core.BusyResourceError) as excinfo:
        with ul1.sync:
            with assert_checkpoints():
                async with ul1:
                    pass  # pragma: no cover
    assert "ul1" in str(excinfo.value)


def test_module_metadata_is_fixed_up():
    import trio
    assert trio.Cancelled.__module__ == "trio"
<<<<<<< HEAD
    assert trio.CancelScope.__module__ == "trio"
    assert trio.ssl.SSLStream.__module__ == "trio.ssl"
=======
    assert trio.open_cancel_scope.__module__ == "trio"
>>>>>>> 4b3c0434
    assert trio.abc.Stream.__module__ == "trio.abc"
    assert trio.hazmat.wait_task_rescheduled.__module__ == "trio.hazmat"
    import trio.testing
    assert trio.testing.trio_test.__module__ == "trio.testing"

    # Also check methods
    assert trio.hazmat.ParkingLot.__init__.__module__ == "trio.hazmat"
    assert trio.abc.Stream.send_all.__module__ == "trio.abc"


# define a concrete class implementing the PathLike protocol
# Since we want to have compatibility with Python 3.5 we need
# to define the base class on runtime.
BaseKlass = os.PathLike if hasattr(os, "PathLike") else object


class ConcretePathLike(BaseKlass):
    """ Class implementing the file system path protocol."""

    def __init__(self, path=""):
        self.path = path

    def __fspath__(self):
        return self.path


class TestFspath(object):

    # based on:
    # https://github.com/python/cpython/blob/da6c3da6c33c6bf794f741e348b9c6d86cc43ec5/Lib/test/test_os.py#L3527-L3571

    @pytest.mark.parametrize(
        "path", (b'hello', b'goodbye', b'some/path/and/file')
    )
    def test_return_bytes(self, path):
        assert path == fspath(path)

    @pytest.mark.parametrize(
        "path", ('hello', 'goodbye', 'some/path/and/file')
    )
    def test_return_string(self, path):
        assert path == fspath(path)

    @pytest.mark.parametrize(
        "path", (pathlib.Path("/home"), pathlib.Path("C:\\windows"))
    )
    def test_handle_pathlib(self, path):
        assert str(path) == fspath(path)

    @pytest.mark.parametrize("path", ("path/like/object", b"path/like/object"))
    def test_handle_pathlike_protocol(self, path):
        pathlike = ConcretePathLike(path)
        assert path == fspath(pathlike)
        if sys.version_info > (3, 6):
            assert issubclass(ConcretePathLike, os.PathLike)
            assert isinstance(pathlike, os.PathLike)

    def test_argument_required(self):
        with pytest.raises(TypeError):
            fspath()

    def test_throw_error_at_multiple_arguments(self):
        with pytest.raises(TypeError):
            fspath(1, 2)

    @pytest.mark.parametrize(
        "klass", (23, object(), int, type, os, type("blah", (), {})())
    )
    def test_throw_error_at_non_pathlike(self, klass):
        with pytest.raises(TypeError):
            fspath(klass)

    @pytest.mark.parametrize(
        "exception, method",
        [
            (TypeError, 1),  # __fspath__ is not callable
            (TypeError, lambda x: 23
             ),  # __fspath__ returns a value other than str or bytes
            (Exception, lambda x: raise_(Exception)
             ),  # __fspath__raises a random exception
            (AttributeError, lambda x: raise_(AttributeError)
             ),  # __fspath__ raises AttributeError
        ]
    )
    def test_bad_pathlike_implementation(self, exception, method):
        klass = type('foo', (), {})
        klass.__fspath__ = method
        with pytest.raises(exception):
            fspath(klass())


async def test_is_main_thread():
    assert is_main_thread()

    def not_main_thread():
        assert not is_main_thread()

    await run_sync_in_worker_thread(not_main_thread)<|MERGE_RESOLUTION|>--- conflicted
+++ resolved
@@ -69,12 +69,7 @@
 def test_module_metadata_is_fixed_up():
     import trio
     assert trio.Cancelled.__module__ == "trio"
-<<<<<<< HEAD
-    assert trio.CancelScope.__module__ == "trio"
-    assert trio.ssl.SSLStream.__module__ == "trio.ssl"
-=======
-    assert trio.open_cancel_scope.__module__ == "trio"
->>>>>>> 4b3c0434
+    assert trio.open_nursery.__module__ == "trio"
     assert trio.abc.Stream.__module__ == "trio.abc"
     assert trio.hazmat.wait_task_rescheduled.__module__ == "trio.hazmat"
     import trio.testing
