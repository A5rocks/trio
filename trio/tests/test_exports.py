--- conflicted
+++ resolved
@@ -60,45 +60,10 @@
     sys.version_info.releaselevel == "alpha",
     reason="skip static introspection tools on Python dev/alpha releases",
 )
-<<<<<<< HEAD
-def test_pylint_sees_all_non_underscore_symbols_for_trio_socket_in_namespace():
-    # Test pylints ast to contain the same content as dir(trio)
-    from pylint.lint import PyLinter
-    linter = PyLinter()
-    ast_set = set(linter.get_ast(trio.socket.__file__, 'trio.socket'))
-    trio_set = set([symbol for symbol in dir(trio.socket) if symbol[0] != '_'])
-    assert trio_set - ast_set == set([])
-
-
-@pytest.mark.skipif(
-    sys.version_info.releaselevel == "alpha",
-    reason="skip pylint on in-development Python",
-)
-def test_pylint_sees_all_non_underscore_symbols_for_trio_ssl_in_namespace():
-    # Test pylints ast to contain the same content as dir(trio)
-    from pylint.lint import PyLinter
-    linter = PyLinter()
-    ast_set = set(linter.get_ast(trio.socket.__file__, 'trio.ssl'))
-    trio_set = set([symbol for symbol in dir(trio.socket) if symbol[0] != '_'])
-    assert trio_set - ast_set == set([])
-
-
-def test_jedi_sees_all_trio_completions():
-    # Test the jedi completion library get all in dir(trio)
-    try:
-        script = jedi.Script("import trio; trio.")
-        completions = script.completions()
-        trio_set = set([symbol for symbol in dir(trio) if symbol[:2] != '__'])
-        jedi_set = set([cmp.name for cmp in completions])
-        assert trio_set - jedi_set == set([])
-    except NotImplementedError:  # pragma: no cover
-        pytest.skip("jedi does not yet support {}".format(sys.version))
-=======
 @pytest.mark.parametrize("modname", NAMESPACES)
 @pytest.mark.parametrize("tool", ["pylint", "jedi"])
 def test_static_tool_sees_all_symbols(tool, modname):
     module = importlib.import_module(modname)
->>>>>>> 34d8e535
 
     def no_underscores(symbols):
         return {symbol for symbol in symbols if not symbol.startswith("_")}
@@ -120,29 +85,6 @@
         # Simulate typing "import trio; trio.<TAB>"
         script = jedi.Script("import {}; {}.".format(modname, modname))
         completions = script.completions()
-<<<<<<< HEAD
-        trio_set = set(
-            [symbol for symbol in dir(trio.socket) if symbol[:2] != '__']
-        )
-        jedi_set = set([cmp.name for cmp in completions])
-        assert trio_set - jedi_set == set([])
-    except NotImplementedError:  # pragma: no cover
-        pytest.skip("jedi does not yet support {}".format(sys.version))
-
-
-def test_jedi_sees_all_trio_ssl_completions():
-    # Test the jedi completion library get all in dir(trio.ssl)
-    try:
-        script = jedi.Script("import trio.ssl; trio.ssl.")
-        completions = script.completions()
-        trio_set = set(
-            [symbol for symbol in dir(trio.ssl) if symbol[:2] != '__']
-        )
-        jedi_set = set([cmp.name for cmp in completions])
-        assert trio_set - jedi_set == set([])
-    except NotImplementedError:  # pragma: no cover
-        pytest.skip("jedi does not yet support {}".format(sys.version))
-=======
         static_names = no_underscores(c.name for c in completions)
     else:  # pragma: no cover
         assert False
@@ -159,5 +101,4 @@
         print()
         for name in sorted(missing_names):
             print("    {}".format(name))
-        assert False
->>>>>>> 34d8e535
+        assert False